torch>=1.11.0
torchvision>=0.11.0

lightning-bolts
matplotlib
numpy
scipy
scikit-learn
scprep
scanpy
timm
<<<<<<< HEAD
torchdiffeq==0.2.3

# --------- notebook reqs -------- #
seaborn>=0.12.2
pandas

git+https://github.com/patrick-kidger/torchcubicspline.git
=======
torchdyn>=1.0.5   # 1.0.4 is broken on pypi
pot
>>>>>>> 3fd8d150
<|MERGE_RESOLUTION|>--- conflicted
+++ resolved
@@ -9,15 +9,6 @@
 scprep
 scanpy
 timm
-<<<<<<< HEAD
-torchdiffeq==0.2.3
-
-# --------- notebook reqs -------- #
-seaborn>=0.12.2
-pandas
-
-git+https://github.com/patrick-kidger/torchcubicspline.git
-=======
 torchdyn>=1.0.5   # 1.0.4 is broken on pypi
 pot
->>>>>>> 3fd8d150
+torchdiffeq==0.2.3